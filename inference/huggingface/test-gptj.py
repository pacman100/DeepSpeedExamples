--- conflicted
+++ resolved
@@ -21,42 +21,16 @@
 model = AutoModelForCausalLM.from_pretrained("EleutherAI/gpt-j-6B")
 
 inp_tokens = tokenizer("DeepSpeed is", return_tensors="pt",)
-<<<<<<< HEAD
 
-torch.cuda.synchronize()
-t0 = time.time()
-for _ in range(10):
-    # model = deepspeed.init_inference(model,
-    #                                         mp_size=world_size,
-    #                                         dtype=torch.float,
-    #                                         replace_method='auto',
-    #                                         replace_with_kernel_inject=True)
-    model = deepspeed.init_inference(model,
-                                    mp_size=world_size,
-                                    dtype=torch.float,
-                                    injection_policy={GPTJBlock: ('attn.out_proj','mlp.fc_out')},
-                                    replace_with_kernel_inject=False)
-
-    for token in inp_tokens:
-        if torch.is_tensor(inp_tokens[token]):
-            inp_tokens[token] = inp_tokens[token].to(f'cuda:{local_rank}')
-
-    model.cuda().to(f'cuda:{local_rank}')
-    string = tokenizer.batch_decode(model.generate(**inp_tokens,min_length=50,max_length=50))[0]
-    print(time.time()-t0)
-    torch.cuda.synchronize()
-
-=======
 model = deepspeed.init_inference(model,
                                  mp_size=world_size,
                                  dtype=torch.half,
                                  replace_with_kernel_inject=True)
-                                 
+
 for token in inp_tokens:
     if torch.is_tensor(inp_tokens[token]):
         inp_tokens[token] = inp_tokens[token].to(f'cuda:{local_rank}')
-        
+
 model.cuda().to(f'cuda:{local_rank}')
 string = tokenizer.batch_decode(model.generate(**inp_tokens,min_length=50,max_length=50,do_sample=True))[0]
->>>>>>> 50dddbfb
 print(string)